/*

Provides the mechanism for managing a given Docker container-based lambda.

Must be paired with a DockerSandboxManager which handles pulling handler
code, initializing containers, etc.

*/

package sandbox

import (
	"bytes"
	"errors"
	"fmt"
	"io/ioutil"
	"log"
	"net"
	"net/http"
	"os/exec"
	"path/filepath"
	"strings"

	docker "github.com/fsouza/go-dockerclient"
	"github.com/open-lambda/open-lambda/worker/benchmarker"
	"github.com/open-lambda/open-lambda/worker/handler/state"
)

// DockerSandbox is a sandbox inside a docker container.
type DockerSandbox struct {
	sandbox_dir string
	nspid       string
	container   *docker.Container
	client      *docker.Client
	controllers string
<<<<<<< HEAD
	tr          http.Transport
}

// NewDockerSandbox creates a DockerSandbox.
func NewDockerSandbox(sandbox_dir string, container *docker.Container, client *docker.Client) *DockerSandbox {
	dial := func(proto, addr string) (net.Conn, error) {
		return net.Dial("unix", filepath.Join(sandbox_dir, "ol.sock"))
	}
	tr := http.Transport{Dial: dial, DisableKeepAlives: true}
=======
	installed   map[string]bool
	pipcmd      []string
}

// NewDockerSandbox creates a DockerSandbox.
func NewDockerSandbox(sandbox_dir, pipmirror string, container *docker.Container, client *docker.Client) *DockerSandbox {
	cmd := []string{"pip", "install"}
	if pipmirror != "" {
		cmd = append(cmd, "-i", pipmirror)
	}

>>>>>>> 3c5e6c25
	sandbox := &DockerSandbox{
		sandbox_dir: sandbox_dir,
		container:   container,
		client:      client,
		controllers: "memory,cpu,devices,perf_event,cpuset,blkio,pids,freezer,net_cls,net_prio,hugetlb",
<<<<<<< HEAD
		tr:          tr,
=======
		installed:   make(map[string]bool),
		pipcmd:      cmd,
>>>>>>> 3c5e6c25
	}

	return sandbox
}

// dockerError adds details (sandbox log, state, etc.) to an error.
func (s *DockerSandbox) dockerError(outer error) (err error) {
	buf := bytes.NewBufferString(outer.Error() + ".  ")

	if err := s.InspectUpdate(); err != nil {
		buf.WriteString(fmt.Sprintf("Could not inspect container (%v).  ", err.Error()))
	} else {
		buf.WriteString(fmt.Sprintf("Container state is <%v>.  ", s.container.State.StateString()))
	}

	if log, err := s.Logs(); err != nil {
		buf.WriteString(fmt.Sprintf("Could not fetch [%s] logs!\n", s.container.ID))
	} else {
		buf.WriteString(fmt.Sprintf("<--- Start handler container [%s] logs: --->\n", s.container.ID))
		buf.WriteString(log)
		buf.WriteString(fmt.Sprintf("<--- End handler container [%s] logs --->\n", s.container.ID))
	}

	return errors.New(buf.String())
}

// InspectUpdate calls docker inspect to update the state of the container.
func (s *DockerSandbox) InspectUpdate() error {
	container, err := s.client.InspectContainer(s.container.ID)
	if err != nil {
		return err
	}
	s.container = container

	return nil
}

// State returns the state of the Docker sandbox.
func (s *DockerSandbox) State() (hstate state.HandlerState, err error) {
	if err := s.InspectUpdate(); err != nil {
		return hstate, err
	}

	if s.container.State.Running {
		if s.container.State.Paused {
			hstate = state.Paused
		} else {
			hstate = state.Running
		}
	} else {
		hstate = state.Stopped
	}

	return hstate, nil
}

// Channel returns a file socket channel for direct communication with the sandbox.
func (s *DockerSandbox) Channel() (channel *SandboxChannel, err error) {
	if err := s.InspectUpdate(); err != nil {
		return nil, s.dockerError(err)
	}
	// the server name doesn't matter since we have a sock file
	return &SandboxChannel{Url: "http://container", Transport: s.tr}, nil
}

// Start starts the container.
func (s *DockerSandbox) Start() error {
	b := benchmarker.GetBenchmarker()
	var t *benchmarker.Timer
	if b != nil {
		t = b.CreateTimer("Start docker container", "ms")
		t.Start()
	}

	if err := s.client.StartContainer(s.container.ID, nil); err != nil {
		log.Printf("failed to start container with err %v\n", err)
		if t != nil {
			t.Error("Failed to start docker container")
		}
		return s.dockerError(err)
	}

	if t != nil {
		t.End()
	}

	container, err := s.client.InspectContainer(s.container.ID)
	if err != nil {
		log.Printf("failed to inpect container with err %v\n", err)
		return s.dockerError(err)
	}
	s.container = container
	s.nspid = fmt.Sprintf("%d", container.State.Pid)

	return nil
}

// Stop stops the container.
func (s *DockerSandbox) Stop() error {
	// TODO(tyler): is there any advantage to trying to stop
	// before killing?  (i.e., use SIGTERM instead SIGKILL)
	opts := docker.KillContainerOptions{ID: s.container.ID}
	if err := s.client.KillContainer(opts); err != nil {
		log.Printf("failed to kill container with error %v\n", err)
		return s.dockerError(err)
	}

	return nil
}

// Pause pauses the container.
func (s *DockerSandbox) Pause() error {
	b := benchmarker.GetBenchmarker()
	var t *benchmarker.Timer
	if b != nil {
		t = b.CreateTimer("Pause docker container", "ms")
		t.Start()
	}
	if err := s.client.PauseContainer(s.container.ID); err != nil {
		log.Printf("failed to pause container with error %v\n", err)
		if t != nil {
			t.Error("Failed to pause docker container")
		}
		return s.dockerError(err)
	}
	if t != nil {
		t.End()
	}
	return nil
}

// Unpause unpauses the container.
func (s *DockerSandbox) Unpause() error {
	b := benchmarker.GetBenchmarker()
	var t *benchmarker.Timer
	if b != nil {
		t = b.CreateTimer("Unpause docker container", "ms")
		t.Start()
	}

	if err := s.client.UnpauseContainer(s.container.ID); err != nil {
		log.Printf("failed to unpause container %s with err %v\n", s.container.Name, err)
		if t != nil {
			t.Error("Failed to unpause docker container")
		}
		return s.dockerError(err)
	}

	if t != nil {
		t.End()
	}

	return nil
}

// Remove frees all resources associated with the lambda (stops the container if necessary).
func (s *DockerSandbox) Remove() error {
	if err := s.client.RemoveContainer(docker.RemoveContainerOptions{
		ID: s.container.ID,
	}); err != nil {
		log.Printf("failed to rm container with err %v", err)
		return s.dockerError(err)
	}

	return nil
}

// Logs returns log output for the container.
func (s *DockerSandbox) Logs() (string, error) {
	stdout_path := filepath.Join(s.sandbox_dir, "stdout")
	stderr_path := filepath.Join(s.sandbox_dir, "stderr")

	stdout, err := ioutil.ReadFile(stdout_path)
	if err != nil {
		return "", err
	}

	stderr, err := ioutil.ReadFile(stderr_path)
	if err != nil {
		return "", err
	}

	stdout_hdr := fmt.Sprintf("Container (%s) stdout:", s.container.ID)
	stderr_hdr := fmt.Sprintf("Container (%s) stderr:", s.container.ID)
	ret := fmt.Sprintf("%s\n%s\n%s\n%s\n", stdout_hdr, stdout, stderr_hdr, stderr)

	return ret, nil
}

// Put the passed process into the cgroup of this docker container.
func (s *DockerSandbox) CGroupEnter(pid string) (err error) {
	b := benchmarker.GetBenchmarker()
	var t *benchmarker.Timer
	if b != nil {
		t = b.CreateTimer("cgclassify process into docker container", "us")
	}

	cgroup := fmt.Sprintf("%s:/docker/%s", s.controllers, s.container.ID)
	cmd := exec.Command("cgclassify", "--sticky", "-g", cgroup, pid)

	if t != nil {
		t.Start()
	}

	if err := cmd.Run(); err != nil {
		if t != nil {
			t.Error("Failed to run cgclassify")
		}
		return err
	}

	if t != nil {
		t.End()
	}

	return nil
}

// NSPid returns the pid of the first process of the docker container.
func (s *DockerSandbox) NSPid() string {
	return s.nspid
}

func (s *DockerSandbox) Install(pkgs []string) error {
	execOpts := docker.CreateExecOptions{
		AttachStdin:  false,
		AttachStdout: false,
		AttachStderr: false,
		Container:    s.container.ID,
	}

	for _, pkg := range pkgs {
		split := strings.Split(pkg, ":")
		if len(split) != 2 {
			return errors.New("malformed packages.txt file")
		} else if split[1] != "" {
			if _, ok := s.installed[split[1]]; !ok {
				execOpts.Cmd = append(s.pipcmd, split[1])
				exec, err := s.client.CreateExec(execOpts)
				if err != nil {
					return err
				}

				if err := s.client.StartExec(exec.ID, docker.StartExecOptions{}); err != nil {
					return err
				}

				done := false
				for !done {
					status, err := s.client.InspectExec(exec.ID)
					if err != nil {
						return err
					}
					if !status.Running {
						if status.ExitCode != 0 {
							return errors.New(fmt.Sprintf("installing %v failed", split[1]))
						}
						done = true
					}
				}
				s.installed[split[1]] = true
			}
		}
	}

	return nil
}<|MERGE_RESOLUTION|>--- conflicted
+++ resolved
@@ -33,40 +33,31 @@
 	container   *docker.Container
 	client      *docker.Client
 	controllers string
-<<<<<<< HEAD
 	tr          http.Transport
+	installed   map[string]bool
+	pipcmd      []string
 }
 
 // NewDockerSandbox creates a DockerSandbox.
-func NewDockerSandbox(sandbox_dir string, container *docker.Container, client *docker.Client) *DockerSandbox {
+func NewDockerSandbox(sandbox_dir, pipmirror string, container *docker.Container, client *docker.Client) *DockerSandbox {
 	dial := func(proto, addr string) (net.Conn, error) {
 		return net.Dial("unix", filepath.Join(sandbox_dir, "ol.sock"))
 	}
 	tr := http.Transport{Dial: dial, DisableKeepAlives: true}
-=======
-	installed   map[string]bool
-	pipcmd      []string
-}
-
-// NewDockerSandbox creates a DockerSandbox.
-func NewDockerSandbox(sandbox_dir, pipmirror string, container *docker.Container, client *docker.Client) *DockerSandbox {
+
 	cmd := []string{"pip", "install"}
 	if pipmirror != "" {
 		cmd = append(cmd, "-i", pipmirror)
 	}
 
->>>>>>> 3c5e6c25
 	sandbox := &DockerSandbox{
 		sandbox_dir: sandbox_dir,
 		container:   container,
 		client:      client,
 		controllers: "memory,cpu,devices,perf_event,cpuset,blkio,pids,freezer,net_cls,net_prio,hugetlb",
-<<<<<<< HEAD
 		tr:          tr,
-=======
 		installed:   make(map[string]bool),
 		pipcmd:      cmd,
->>>>>>> 3c5e6c25
 	}
 
 	return sandbox
